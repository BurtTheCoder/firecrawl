--- conflicted
+++ resolved
@@ -819,13 +819,11 @@
       expect(completedResponse.body.data[0].content).toContain("_Roast_");
       expect(completedResponse.body.data[0].markdown).toContain("_Roast_");
       expect(completedResponse.body.data[0].html).toContain("<h1");
-<<<<<<< HEAD
-    }, 180000);
-=======
+
       expect(completedResponse.body.data[0].metadata.pageStatusCode).toBe(200);
       expect(completedResponse.body.data[0].metadata.pageError).toBeUndefined();
-    }, 60000);
->>>>>>> 52d6201c
+    }, 180000);
+
   });
 
   describe("POST /v0/crawlWebsitePreview", () => {
@@ -1004,14 +1002,12 @@
             })
           ])
         );
-<<<<<<< HEAD
-    }, 180000); // 120 seconds
-=======
+
         expect(completedResponse.body.data[0]).toHaveProperty("metadata");
         expect(completedResponse.body.data[0].metadata.pageStatusCode).toBe(200);
         expect(completedResponse.body.data[0].metadata.pageError).toBeUndefined();
-    }, 120000); // 120 seconds
->>>>>>> 52d6201c
+    }, 180000); // 120 seconds
+
 
     it.concurrent("should return a successful response with max depth option for a valid crawl job", async () => {
       const crawlResponse = await request(TEST_URL)
